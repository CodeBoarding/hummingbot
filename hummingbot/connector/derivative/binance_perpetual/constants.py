--- conflicted
+++ resolved
@@ -1,11 +1,5 @@
 from hummingbot.core.api_throttler.data_types import LinkedLimitWeightPair, RateLimit
 
-<<<<<<< HEAD
-DIFF_STREAM_URL = "wss://fstream.binance.com"
-TESTNET_STREAM_URL = "wss://stream.binancefuture.com"
-
-GET_FUNDING_FEE_PATH_URL = "/private/linear/funding/prev-funding"
-=======
 EXCHANGE_NAME = "binance_perpetual"
 
 DOMAIN = EXCHANGE_NAME
@@ -103,5 +97,4 @@
               linked_limits=[LinkedLimitWeightPair(REQUEST_WEIGHT, weight=5)]),
     RateLimit(limit_id=POSITION_INFORMATION_URL, limit=MAX_REQUEST, time_interval=ONE_MINUTE, weight=5,
               linked_limits=[LinkedLimitWeightPair(REQUEST_WEIGHT, weight=5)]),
-]
->>>>>>> c3184586
+]