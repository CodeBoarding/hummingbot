import asyncio
from typing import (
    TYPE_CHECKING,
)
from hummingbot.core.utils.async_utils import safe_ensure_future

if TYPE_CHECKING:
    from hummingbot.client.hummingbot_application import HummingbotApplication

RESOURCES_PATH = "hummingbot/client/command/silly_resources/"


class SillyCommands:

    def be_silly(self,  # type: HummingbotApplication
                 raw_command: str) -> bool:
        command = raw_command.split(" ")[0]
        if command == "hummingbot":
            safe_ensure_future(self.silly_hummingbot())
            return True
        elif command == "roger":
            safe_ensure_future(self.silly_roger())
            return True
<<<<<<< HEAD
        elif command in ("jack", "nullably"):
            safe_ensure_future(self.silly_jack())
            return True
        elif command == "hodl":
            safe_ensure_future(self.silly_hodl())
=======
        elif command == "dennis":
            safe_ensure_future(self.silly_dennis())
>>>>>>> a9f12ed2
            return True
        else:
            return False

    async def silly_jack(self,  # type: HummingbotApplication
                         ):
        last_output = "\n".join(self.app.output_field.document.lines)
        self.placeholder_mode = True
        self.app.hide_input = True
        self.clear_output_field()
        await asyncio.sleep(1)
        await self.text_n_wait("Hi there,", 1)
        await self.text_n_wait("This is Jack.", 1)
        await self.text_n_wait("I am the lead developer of the Hummingbot.", 1.5)
        await self.text_n_wait("If you are reading this.", 1.5)
        await self.text_n_wait("I'm probably already dea...", 1.5)
        for _ in range(3):
            await self.text_n_wait(".", 1)
        await self.text_n_wait("I'm kidding.", 1.5)
        await self.text_n_wait("Don't call police.", 1.5)
        await self.text_n_wait("I'm well and busy coding for you all.", 2)
        await self.text_n_wait("Get in touch @nullably on Github and Twitter.", 2.5)
        await self.text_n_wait("Happy trading and don't get rekt.", 2.5)
        jack_1 = open(f"{RESOURCES_PATH}jack_1.txt").readlines()
        jack_2 = open(f"{RESOURCES_PATH}jack_2.txt").readlines()
        await self.cls_display_delay(jack_1, 1.5)
        await self.cls_display_delay(jack_2, 1.5)
        self.app.log(last_output)
        self.placeholder_mode = False
        self.app.hide_input = False

    async def silly_hodl(self,  # type: HummingbotApplication
                         ):
        last_output = "\n".join(self.app.output_field.document.lines)
        self.placeholder_mode = True
        self.app.hide_input = True
        self.clear_output_field()
        await asyncio.sleep(1)
        stay_calm = open(f"{RESOURCES_PATH}hodl_stay_calm.txt").readlines()
        and_hodl = open(f"{RESOURCES_PATH}hodl_and_hodl.txt").readlines()
        bitcoin = open(f"{RESOURCES_PATH}hodl_bitcoin.txt").readlines()
        await self.cls_display_delay(stay_calm, 1.75)
        await self.cls_display_delay(and_hodl, 1.75)
        for _ in range(3):
            await self.cls_display_delay("\n" * 50, 0.25)
            await self.cls_display_delay(bitcoin, 0.25)
        await self.cls_n_display(bitcoin, 1.75)
        self.app.log(last_output)
        self.placeholder_mode = False
        self.app.hide_input = False

    async def silly_hummingbot(self,  # type: HummingbotApplication
                               ):
        last_output = "\n".join(self.app.output_field.document.lines)
        self.placeholder_mode = True
        self.app.hide_input = True
        self.clear_output_field()
        for _ in range(0, 3):
            await self.cls_n_display(self.display_alert())
            await asyncio.sleep(0.5)
            self.clear_output_field()
        hb_with_flower_1 = open(f"{RESOURCES_PATH}hb_with_flower_1.txt").readlines()
        hb_with_flower_2 = open(f"{RESOURCES_PATH}hb_with_flower_2.txt").readlines()
        hb_with_flower_up_close_1 = open(f"{RESOURCES_PATH}hb_with_flower_up_close_1.txt").readlines()
        hb_with_flower_up_close_2 = open(f"{RESOURCES_PATH}hb_with_flower_up_close_2.txt").readlines()
        for _ in range(0, 2):
            for _ in range(0, 5):
                await self.cls_n_display(hb_with_flower_1, 0.125)
                await self.cls_n_display(hb_with_flower_2, 0.125)
            for _ in range(0, 5):
                await self.cls_n_display(hb_with_flower_up_close_1, 0.125)
                await self.cls_n_display(hb_with_flower_up_close_2, 0.125)
        self.app.log(last_output)
        self.placeholder_mode = False
        self.app.hide_input = False

    async def silly_roger(self,  # type: HummingbotApplication
                          ):
        last_output = "\n".join(self.app.output_field.document.lines)
        self.placeholder_mode = True
        self.app.hide_input = True
        self.clear_output_field()
        for _ in range(0, 3):
            await self.cls_n_display(self.display_alert("roger"))
            await asyncio.sleep(0.4)
            self.clear_output_field()
        roger_1 = open(f"{RESOURCES_PATH}roger_1.txt").readlines()
        roger_2 = open(f"{RESOURCES_PATH}roger_2.txt").readlines()
        roger_3 = open(f"{RESOURCES_PATH}roger_3.txt").readlines()
        roger_4 = open(f"{RESOURCES_PATH}roger_4.txt").readlines()
        for _ in range(0, 2):
            for _ in range(0, 3):
                await self.cls_n_display(roger_1, 0.1)
                await asyncio.sleep(0.3)
                await self.cls_n_display(roger_2, 0.35)
                await self.cls_n_display(roger_1, 0.25)
                await self.cls_n_display(roger_3, 0.35)
                await self.cls_n_display(roger_1, 0.25)
                await asyncio.sleep(0.4)
            for _ in range(0, 2):
                await self.cls_n_display(roger_4, 0.125)
                await self.cls_n_display(roger_1, 0.3)
                await self.cls_n_display(roger_4, 0.2)
            await asyncio.sleep(0.15)
        self.app.log(last_output)
        self.placeholder_mode = False
        self.app.hide_input = False

<<<<<<< HEAD
    async def text_n_wait(self, text, delay):
        self.app.log(text)
        await asyncio.sleep(delay)
=======
    async def silly_dennis(self,  # type: HummingbotApplication
                           ):
        last_output = "\n".join(self.app.output_field.document.lines)
        self.placeholder_mode = True
        self.app.hide_input = True
        self.clear_output_field()
        dennis_loading_1 = open(f"{RESOURCES_PATH}dennis_loading_1.txt").readlines()
        dennis_loading_2 = open(f"{RESOURCES_PATH}dennis_loading_2.txt").readlines()
        dennis_loading_3 = open(f"{RESOURCES_PATH}dennis_loading_3.txt").readlines()
        dennis_loading_4 = open(f"{RESOURCES_PATH}dennis_loading_4.txt").readlines()
        for _ in range(0, 1):
            await self.cls_n_display(dennis_loading_1, 1)
            await self.cls_n_display(dennis_loading_2, 1)
            await self.cls_n_display(dennis_loading_3, 1)
            await self.cls_n_display(dennis_loading_4, 1)
            await asyncio.sleep(0.5)
        dennis_1 = open(f"{RESOURCES_PATH}dennis_1.txt").readlines()
        dennis_2 = open(f"{RESOURCES_PATH}dennis_2.txt").readlines()
        dennis_3 = open(f"{RESOURCES_PATH}dennis_3.txt").readlines()
        dennis_4 = open(f"{RESOURCES_PATH}dennis_4.txt").readlines()
        for _ in range(0, 1):
            await self.cls_n_display(dennis_1, 1)
            await self.cls_n_display(dennis_2, 1)
            await self.cls_n_display(dennis_3, 1)
            await self.cls_n_display(dennis_4, 1)
        await asyncio.sleep(4)
        self.app.log(last_output)
        self.placeholder_mode = False
        self.app.hide_input = False
>>>>>>> a9f12ed2

    async def cls_n_display(self, lines, delay=0.5):
        await asyncio.sleep(delay)
        self.clear_output_field()
        self.app.log("".join(lines))

    async def cls_display_delay(self, lines, delay):
        self.clear_output_field()
        self.app.log("".join(lines))
        await asyncio.sleep(delay)

    def clear_output_field(self):
        self.app.log("\n" * 50)

    def display_alert(self, custom_alert = None):
        alert = """
                                ====================================
                                ║                                  ║
                                ║  OPEN SOFTWARE FOR OPEN FINANCE  ║
                                ║                                  ║
                                ====================================
        """
        if custom_alert is not None:
            try:
                lines = open(f"{RESOURCES_PATH}{custom_alert}_alert.txt").readlines()
                alert = "".join(lines)
            except Exception:
                pass
        return f"{alert}" + ("\n" * 18)<|MERGE_RESOLUTION|>--- conflicted
+++ resolved
@@ -21,16 +21,13 @@
         elif command == "roger":
             safe_ensure_future(self.silly_roger())
             return True
-<<<<<<< HEAD
         elif command in ("jack", "nullably"):
             safe_ensure_future(self.silly_jack())
             return True
         elif command == "hodl":
             safe_ensure_future(self.silly_hodl())
-=======
         elif command == "dennis":
             safe_ensure_future(self.silly_dennis())
->>>>>>> a9f12ed2
             return True
         else:
             return False
@@ -139,11 +136,11 @@
         self.placeholder_mode = False
         self.app.hide_input = False
 
-<<<<<<< HEAD
+
     async def text_n_wait(self, text, delay):
         self.app.log(text)
         await asyncio.sleep(delay)
-=======
+
     async def silly_dennis(self,  # type: HummingbotApplication
                            ):
         last_output = "\n".join(self.app.output_field.document.lines)
@@ -173,7 +170,7 @@
         self.app.log(last_output)
         self.placeholder_mode = False
         self.app.hide_input = False
->>>>>>> a9f12ed2
+
 
     async def cls_n_display(self, lines, delay=0.5):
         await asyncio.sleep(delay)
