--- conflicted
+++ resolved
@@ -92,6 +92,7 @@
     return any(e in ETH_WALLET_CONNECTORS for e in required_exchanges)
 
 
+GATEWAY_API = {"gateway_api_port": 5000}
 MAXIMUM_OUTPUT_PANE_LINE_COUNT = 1000
 MAXIMUM_LOG_PANE_LINE_COUNT = 1000
 MAXIMUM_TRADE_FILLS_DISPLAY_OUTPUT = 100
@@ -105,20 +106,4 @@
 EXAMPLE_PAIRS = {name: cs.example_pair for name, cs in CONNECTOR_SETTINGS.items()}
 EXAMPLE_ASSETS = {name: cs.example_pair.split("-")[0] for name, cs in CONNECTOR_SETTINGS.items()}
 
-<<<<<<< HEAD
-STRATEGIES: List[str] = get_strategy_list()
-
-EXAMPLE_PAIRS = _get_example_asset()
-
-
-EXAMPLE_ASSETS = _get_example_asset(False)
-
-GATEWAY_API = {"gateway_api_port": 5000}
-
-
-MAXIMUM_OUTPUT_PANE_LINE_COUNT = 1000
-MAXIMUM_LOG_PANE_LINE_COUNT = 1000
-MAXIMUM_TRADE_FILLS_DISPLAY_OUTPUT = 100
-=======
-STRATEGIES: List[str] = get_strategy_list()
->>>>>>> 224cd7df
+STRATEGIES: List[str] = get_strategy_list()