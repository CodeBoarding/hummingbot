import asyncio
import copy
import logging

from hummingbot.logger import REPORT_EVENT_QUEUE
from hummingbot.logger.struct_logger import StructLogger
from collections import defaultdict
from typing import Optional
from hummingbot.core.utils.async_utils import safe_ensure_future
from hummingbot.core.utils.exchange_rate_conversion import ExchangeRateConversion
from hummingbot.market.bamboo_relay.bamboo_relay_market import BambooRelayMarket
from hummingbot.market.binance.binance_market import BinanceMarket
from hummingbot.market.bittrex.bittrex_market import BittrexMarket
from hummingbot.market.coinbase_pro.coinbase_pro_market import CoinbaseProMarket
from hummingbot.market.ddex.ddex_market import DDEXMarket
from hummingbot.market.huobi.huobi_market import HuobiMarket
from hummingbot.market.liquid.liquid_market import LiquidMarket
from hummingbot.market.idex.idex_market import IDEXMarket
from hummingbot.market.radar_relay.radar_relay_market import RadarRelayMarket
from hummingbot.market.dolomite.dolomite_market import DolomiteMarket
from hummingbot.market.bitcoin_com.bitcoin_com_market import BitcoinComMarket

MARKETS = {
    "ddex": DDEXMarket,
    "coinbase_pro": CoinbaseProMarket,
    "binance": BinanceMarket,
    "bamboo_relay": BambooRelayMarket,
    "radar_relay": RadarRelayMarket,
    "idex": IDEXMarket,
    "dolomite": DolomiteMarket,
    "huobi": HuobiMarket,
<<<<<<< HEAD
    "liquid": LiquidMarket,
    "bittrex": BittrexMarket
=======
    "bittrex": BittrexMarket,
    "bitcoin_com": BitcoinComMarket
>>>>>>> 021ba445
}


class ReportAggregator:
    ra_logger: Optional[StructLogger] = None

    @classmethod
    def logger(cls) -> StructLogger:
        if cls.ra_logger is None:
            cls.ra_logger = logging.getLogger(__name__)
        return cls.ra_logger

    def __init__(self, hummingbot_app: "HummingbotApplication",  # noqa: F821
                 report_aggregation_interval: float = 60.0,
                 log_report_interval: float = 60.0):

        self.log_report_interval: float = log_report_interval
        self.report_aggregation_interval: float = report_aggregation_interval
        self.stats: dict = defaultdict(list)
        self.hummingbot_app: "HummingbotApplication" = hummingbot_app  # noqa: F821
        self.get_open_order_stats_task: Optional[asyncio.Task] = None
        self.get_event_task: Optional[asyncio.Task] = None
        self.log_report_task: Optional[asyncio.Task] = None
        self.exchange_converter: ExchangeRateConversion = ExchangeRateConversion().get_instance()

    def receive_event(self, event):
        event_name = event["event_name"]
        if event_name == "OrderFilledEvent":
            self.stats[f"order_filled_quote_volume.{event['event_source']}.{event['trading_pair']}."
                       f"{str(event['trade_type']).replace('.', '-')}."
                       f"{str(event['order_type']).replace('.', '-')}"].append(
                (event["ts"], event["price"] * event["amount"])
            )

    async def log_report(self):
        while True:
            try:
                # Handle clock is None error when the bot stops and restarts
                if self.hummingbot_app.clock is not None:
                    stats = copy.deepcopy(self.stats)
                    self.stats = defaultdict(list)
                    for metric_name, value_list in stats.items():
                        if not value_list:
                            continue
                        namespaces = metric_name.split(".")
                        market_name = namespaces[1]
                        trading_pair = namespaces[2]
                        quote_token = MARKETS[market_name].split_trading_pair(trading_pair)[1].upper()
                        if namespaces[0] == "open_order_quote_volume_sum":
                            avg_volume = float(sum([value[1] for value in value_list]) / len(value_list))
                            usd_avg_volume = self.exchange_converter.exchange_rate.get(quote_token, 1) * avg_volume
                            metric_attributes = {
                                "type": "gauge",
                                "tags": [f"symbol:{trading_pair}",
                                         f"market:{market_name}"]
                            }
                            open_order_quote_volume_sum_metrics = {
                                "metric": "hummingbot_client.open_order_quote_volume_sum",
                                "points": [[self.hummingbot_app.clock.current_timestamp, avg_volume]],
                                **metric_attributes
                            }
                            open_order_usd_volume_sum_metrics = {
                                "metric": "hummingbot_client.open_order_usd_volume_sum",
                                "points": [[self.hummingbot_app.clock.current_timestamp, usd_avg_volume]],
                                **metric_attributes
                            }
                            self.logger().metric_log(open_order_quote_volume_sum_metrics)
                            self.logger().metric_log(open_order_usd_volume_sum_metrics)
                            self.logger().debug(
                                f"Open metrics logged: {open_order_quote_volume_sum_metrics}"
                            )
                        if namespaces[0] == "order_filled_quote_volume":
                            sum_volume = float(sum([value[1] for value in value_list]))
                            usd_sum_volume = self.exchange_converter.exchange_rate.get(quote_token, 1) * sum_volume
                            metric_attributes = {
                                "type": "gauge",
                                "tags": [f"symbol:{trading_pair}",
                                         f"market:{market_name}",
                                         f"order_side:{namespaces[3]}",
                                         f"order_type:{namespaces[4]}"]
                            }
                            order_filled_quote_volume_metrics = {
                                "metric": "hummingbot_client.order_filled_quote_volume",
                                "points": [[self.hummingbot_app.clock.current_timestamp, sum_volume]],
                                **metric_attributes
                            }
                            order_filled_usd_volume_metrics = {
                                "metric": "hummingbot_client.order_filled_usd_volume",
                                "points": [[self.hummingbot_app.clock.current_timestamp, usd_sum_volume]],
                                **metric_attributes
                            }
                            self.logger().metric_log(order_filled_quote_volume_metrics)
                            self.logger().metric_log(order_filled_usd_volume_metrics)
                            self.logger().debug(
                                f"Filled metrics logged: {order_filled_quote_volume_metrics}"
                            )
            except asyncio.CancelledError:
                raise
            except Exception:
                self.logger().warning(f"Error getting logging report.", exc_info=True)

            await asyncio.sleep(self.log_report_interval)

    async def get_open_order_stats(self):
        while True:
            try:
                if not (self.hummingbot_app.strategy and hasattr(self.hummingbot_app.strategy, "active_maker_orders")):
                    await asyncio.sleep(5.0)
                    continue

                _open_orders = defaultdict(list)

                for maker_market, order in self.hummingbot_app.strategy.active_maker_orders:
                    key = f"{maker_market.name}.{order.trading_pair}"
                    _open_orders[key].append(order.price * order.quantity)
                for market_name, quote_volumes in _open_orders.items():
                    metric_name = f"open_order_quote_volume_sum.{market_name}"
                    metric_value = (self.hummingbot_app.clock.current_timestamp, sum(quote_volumes))
                    self.stats[metric_name].append(metric_value)

            except asyncio.CancelledError:
                raise
            except Exception:
                self.logger().warning(f"Error getting open orders.", exc_info=True)

            await asyncio.sleep(self.report_aggregation_interval)

    async def get_event(self):
        while True:
            try:
                event = await REPORT_EVENT_QUEUE.get()
                self.receive_event(event)
            except asyncio.CancelledError:
                raise
            except Exception:
                self.logger().warning(f"Error processing events. {event}", exc_info=True)

    def start(self):
        self.stop()
        self.get_open_order_stats_task = safe_ensure_future(self.get_open_order_stats())
        self.get_event_task = safe_ensure_future(self.get_event())
        self.log_report_task = safe_ensure_future(self.log_report())

    def stop(self):
        if self.log_report_task:
            self.log_report_task.cancel()
        if self.get_open_order_stats_task:
            self.get_open_order_stats_task.cancel()
        if self.get_event_task:
            self.get_event_task.cancel()<|MERGE_RESOLUTION|>--- conflicted
+++ resolved
@@ -29,13 +29,9 @@
     "idex": IDEXMarket,
     "dolomite": DolomiteMarket,
     "huobi": HuobiMarket,
-<<<<<<< HEAD
     "liquid": LiquidMarket,
-    "bittrex": BittrexMarket
-=======
     "bittrex": BittrexMarket,
     "bitcoin_com": BitcoinComMarket
->>>>>>> 021ba445
 }
 
 
