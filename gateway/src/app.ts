/* eslint-disable @typescript-eslint/ban-types */
import express from 'express';
import { Request, Response, NextFunction } from 'express';
import { ConfigRoutes } from './services/config/config.routes';
import { SolanaRoutes } from './chains/solana/solana.routes';
import { CosmosRoutes } from './chains/cosmos/cosmos.routes';
import { WalletRoutes } from './services/wallet/wallet.routes';
import { logger } from './services/logger';
import { addHttps } from './https';
import {
  asyncHandler,
  HttpException,
  NodeError,
  gatewayErrorMiddleware,
} from './services/error-handler';
import { ConfigManagerV2 } from './services/config-manager-v2';
import { SwaggerManager } from './services/swagger-manager';
import { NetworkRoutes } from './network/network.routes';
import { ConnectorsRoutes } from './connectors/connectors.routes';
import { EVMRoutes } from './evm/evm.routes';
import { AmmRoutes, AmmLiquidityRoutes, PerpAmmRoutes } from './amm/amm.routes';
import { PangolinConfig } from './connectors/pangolin/pangolin.config';
import { QuickswapConfig } from './connectors/quickswap/quickswap.config';
import { TraderjoeConfig } from './connectors/traderjoe/traderjoe.config';
import { UniswapConfig } from './connectors/uniswap/uniswap.config';
import { OpenoceanConfig } from './connectors/openocean/openocean.config';
import { AvailableNetworks } from './services/config-manager-types';
import morgan from 'morgan';
import { ClobRoutes } from './clob/clob.routes';
import { SerumRoutes } from './connectors/serum/serum.routes';
import { SushiswapConfig } from './connectors/sushiswap/sushiswap.config';
import { DefikingdomsConfig } from './connectors/defikingdoms/defikingdoms.config';
import { SerumConfig } from './connectors/serum/serum.config';

import swaggerUi from 'swagger-ui-express';
import childProcess from 'child_process';

export const gatewayApp = express();

// parse body for application/json
gatewayApp.use(express.json());

// parse url for application/x-www-form-urlencoded
gatewayApp.use(express.urlencoded({ extended: true }));

// logging middleware
// skip logging path '/' or `/network/status`
gatewayApp.use(
  morgan('combined', {
    skip: function (req, _res) {
      return (
        req.originalUrl === '/' || req.originalUrl.includes('/network/status')
      );
    },
  })
);

// mount sub routers
gatewayApp.use('/config', ConfigRoutes.router);
gatewayApp.use('/network', NetworkRoutes.router);
gatewayApp.use('/evm', EVMRoutes.router);
gatewayApp.use('/connectors', ConnectorsRoutes.router);

gatewayApp.use('/amm', AmmRoutes.router);
gatewayApp.use('/amm/perp', PerpAmmRoutes.router);
gatewayApp.use('/amm/liquidity', AmmLiquidityRoutes.router);
gatewayApp.use('/clob', ClobRoutes.router);
gatewayApp.use('/wallet', WalletRoutes.router);
gatewayApp.use('/solana', SolanaRoutes.router);
<<<<<<< HEAD
gatewayApp.use('/cosmos', CosmosRoutes.router);
=======
gatewayApp.use('/serum', SerumRoutes.router);
>>>>>>> dc7f4853

// a simple route to test that the server is running
gatewayApp.get('/', (_req: Request, res: Response) => {
  res.status(200).json({ status: 'ok' });
});

interface ConnectorsResponse {
  uniswap: Array<AvailableNetworks>;
  pangolin: Array<AvailableNetworks>;
  quickswap: Array<AvailableNetworks>;
  sushiswap: Array<AvailableNetworks>;
  openocean: Array<AvailableNetworks>;
  traderjoe: Array<AvailableNetworks>;
  defikingdoms: Array<AvailableNetworks>;
  serum: Array<AvailableNetworks>;
}

gatewayApp.get(
  '/connectors',
  asyncHandler(async (_req, res: Response<ConnectorsResponse, {}>) => {
    res.status(200).json({
      uniswap: UniswapConfig.config.availableNetworks,
      pangolin: PangolinConfig.config.availableNetworks,
      quickswap: QuickswapConfig.config.availableNetworks,
      sushiswap: SushiswapConfig.config.availableNetworks,
      openocean: OpenoceanConfig.config.availableNetworks,
      traderjoe: TraderjoeConfig.config.availableNetworks,
      defikingdoms: DefikingdomsConfig.config.availableNetworks,
      serum: SerumConfig.config.availableNetworks,
    });
  })
);

// watch the exit even, spawn an independent process with the same args and
// pass the stdio from this process to it.
process.on('exit', function (code) {
  // don't restart when signal is 2.
  if (code !== 2)
    childProcess.spawn(process.argv.shift() as string, process.argv, {
      cwd: process.cwd(),
      detached: true,
      stdio: 'inherit',
    });
});

gatewayApp.post(
  '/restart',
  asyncHandler(async (_req, res) => {
    // kill the current process and trigger the exit event
    process.exit();
    // this is only to satisfy the compiler, it will never be called.
    res.status(200).json();
  })
);

// handle any error thrown in the gateway api route
gatewayApp.use(
  (
    err: Error | NodeError | HttpException,
    _req: Request,
    res: Response,
    _next: NextFunction
  ) => {
    const response = gatewayErrorMiddleware(err);
    logger.error(err);
    return res.status(response.httpErrorCode).json(response);
  }
);

export const swaggerDocument = SwaggerManager.generateSwaggerJson(
  './docs/swagger/swagger.yml',
  './docs/swagger/definitions.yml',
  [
    './docs/swagger/main-routes.yml',
    './docs/swagger/connectors-routes.yml',
    './docs/swagger/wallet-routes.yml',
    './docs/swagger/amm-routes.yml',
    './docs/swagger/amm-liquidity-routes.yml',
    './docs/swagger/evm-routes.yml',
    './docs/swagger/network-routes.yml',
    './docs/swagger/solana-routes.yml',
<<<<<<< HEAD
    './docs/swagger/cosmos-routes.yml',
=======
    './docs/swagger/clob-routes.yml',
    './docs/swagger/serum-routes.yml',
>>>>>>> dc7f4853
  ]
);

export const startSwagger = async () => {
  const swaggerApp = express();
  const swaggerPort = 8080;

  logger.info(
    `⚡️ Swagger listening on port ${swaggerPort}. Read the Gateway API documentation at 127.0.0.1:${swaggerPort}`
  );

  swaggerApp.use('/', swaggerUi.serve, swaggerUi.setup(swaggerDocument));

  await swaggerApp.listen(swaggerPort);
};

export const startGateway = async () => {
  const port = ConfigManagerV2.getInstance().get('server.port');
  if (!ConfigManagerV2.getInstance().get('server.id')) {
    ConfigManagerV2.getInstance().set(
      'server.id',
      Math.random().toString(16).substr(2, 14)
    );
  }
  logger.info(`⚡️ Gateway API listening on port ${port}`);

  if (ConfigManagerV2.getInstance().get('server.unsafeDevModeWithHTTP')) {
    logger.info('Running in UNSAFE HTTP! This could expose private keys.');
    await gatewayApp.listen(port);
  } else {
    try {
      await addHttps(gatewayApp).listen(port);
    } catch (e) {
      logger.error(
        `Failed to start the server with https. Confirm that the SSL certificate files exist and are correct. Error: ${e}`
      );
      process.exit(2);
    }
    logger.info('The gateway server is secured behind HTTPS.');
  }

  await startSwagger();
};<|MERGE_RESOLUTION|>--- conflicted
+++ resolved
@@ -67,11 +67,8 @@
 gatewayApp.use('/clob', ClobRoutes.router);
 gatewayApp.use('/wallet', WalletRoutes.router);
 gatewayApp.use('/solana', SolanaRoutes.router);
-<<<<<<< HEAD
+gatewayApp.use('/serum', SerumRoutes.router);
 gatewayApp.use('/cosmos', CosmosRoutes.router);
-=======
-gatewayApp.use('/serum', SerumRoutes.router);
->>>>>>> dc7f4853
 
 // a simple route to test that the server is running
 gatewayApp.get('/', (_req: Request, res: Response) => {
@@ -153,12 +150,9 @@
     './docs/swagger/evm-routes.yml',
     './docs/swagger/network-routes.yml',
     './docs/swagger/solana-routes.yml',
-<<<<<<< HEAD
-    './docs/swagger/cosmos-routes.yml',
-=======
     './docs/swagger/clob-routes.yml',
     './docs/swagger/serum-routes.yml',
->>>>>>> dc7f4853
+    './docs/swagger/cosmos-routes.yml',
   ]
 );
 
